set(CONF_DIR ${CMAKE_SOURCE_DIR}/conf)
set(RSRC_DIR ${CMAKE_SOURCE_DIR}/rsrc)

set(MAC $<PLATFORM_ID:Darwin>)

# Install Qt plugins.
set(QT_PLUGINS QJpegPlugin)

if(APPLE)
  set(QT_PLUGINS ${QT_PLUGINS} QCocoaIntegrationPlugin QMacStylePlugin)
elseif(WIN32)
  set(QT_PLUGINS ${QT_PLUGINS} QWindowsIntegrationPlugin
                 QWindowsVistaStylePlugin)
else()
  set(QT_PLUGINS ${QT_PLUGINS} QXcbIntegrationPlugin
                 QComposePlatformInputContextPlugin)
endif()

if(WIN32)
  set(INSTALL_LIBDIR ${CMAKE_INSTALL_BINDIR})
elseif(NOT APPLE)
  set(INSTALL_LIBDIR ${CMAKE_INSTALL_LIBDIR})
else()
  set(INSTALL_LIBDIR ${CONTENTS_DIR})
endif()

if(FLATPAK)
  qt_import_plugins(gittyup INCLUDE ${QT_PLUGINS})
elseif(NOT USE_SYSTEM_QT)
  foreach(QT_PLUGIN ${QT_PLUGINS})
    if(NOT TARGET Qt6::${QT_PLUGIN})
      if(UNIX OR APPLE)
        continue()
      endif()
    endif()

    get_target_property(PLUGIN Qt6::${QT_PLUGIN} LOCATION_${CMAKE_BUILD_TYPE})
    get_filename_component(FILE_NAME ${PLUGIN} NAME)
    get_filename_component(DIR ${PLUGIN} DIRECTORY)
    get_filename_component(DIR_NAME ${DIR} NAME)
    set(PLUGIN_PATH Plugins/${DIR_NAME}/${FILE_NAME})

    install(
      FILES ${PLUGIN}
      DESTINATION ${INSTALL_LIBDIR}/Plugins/${DIR_NAME}
      PERMISSIONS
        OWNER_READ
        OWNER_WRITE
        OWNER_EXECUTE
        GROUP_READ
        GROUP_EXECUTE
        WORLD_READ
        WORLD_EXECUTE
      COMPONENT ${GITTYUP_NAME})

    if(WIN32)
      # Copy into build dir.
      execute_process(COMMAND ${CMAKE_COMMAND} -E copy_if_different ${PLUGIN}
                              ${CMAKE_BINARY_DIR}/${PLUGIN_PATH})
    elseif(APPLE)
      # Sign plugin.
      if(CODESIGN_IDENTITY)
        install(
          CODE "execute_process(COMMAND
            codesign --timestamp --options runtime
            -s \"${CODESIGN_IDENTITY}\"
            \${CMAKE_INSTALL_PREFIX}/${CONTENTS_DIR}/${PLUGIN_PATH}
          )"
          COMPONENT ${GITTYUP_NAME})
      endif()
    else()
      # Delete runpath.
      install(CODE "execute_process(COMMAND chrpath --delete
          \${CMAKE_INSTALL_PREFIX}/${PLUGIN_PATH}
        )" COMPONENT ${GITTYUP_NAME})
    endif()
  endforeach()

  # Install Qt libraries.
  foreach(QT_MODULE ${QT_MODULES})
    get_target_property(QT_LIBRARY Qt6::${QT_MODULE}
                        LOCATION_${CMAKE_BUILD_TYPE})

    if(APPLE)
      get_filename_component(QT_FRAMEWORK ${QT_LIBRARY} DIRECTORY)

      # FIXME: QT_LIBRARY points directly to the library bin instead of the
      # symlink 2 directories above (since qt6)
      string(REGEX REPLACE "/Versions/.*" "" QT_FRAMEWORK "${QT_FRAMEWORK}")

      set(DEST_DIR ${CONTENTS_DIR}/Frameworks)
      install(
        DIRECTORY ${QT_FRAMEWORK}
        DESTINATION ${DEST_DIR}
        COMPONENT ${GITTYUP_NAME}
        PATTERN "*.prl" EXCLUDE
        PATTERN "*_debug" EXCLUDE
        PATTERN "Headers" EXCLUDE
        PATTERN ".DS_Store" EXCLUDE)
    else()
      if(WIN32)
        get_filename_component(TARGET_NAME ${QT_LIBRARY} NAME)

        # Copy into build dir.
        execute_process(COMMAND ${CMAKE_COMMAND} -E copy_if_different
                                ${QT_LIBRARY} ${CMAKE_BINARY_DIR})
      else()
        # Strip minor and patch version extensions.
        get_filename_component(TARGET_NAME_WE ${QT_LIBRARY} NAME_WE)
        set(TARGET_NAME ${TARGET_NAME_WE}.so.6)
      endif()

      install(
        FILES ${QT_LIBRARY}
        DESTINATION ${INSTALL_LIBDIR}
        PERMISSIONS
          OWNER_READ
          OWNER_WRITE
          OWNER_EXECUTE
          GROUP_READ
          GROUP_EXECUTE
          WORLD_READ
          WORLD_EXECUTE
        COMPONENT ${GITTYUP_NAME}
        RENAME ${TARGET_NAME})

      if(NOT WIN32)
        # Delete runpath.
        install(CODE "execute_process(COMMAND chrpath --delete
            \${CMAKE_INSTALL_PREFIX}/${TARGET_NAME}
          )" COMPONENT ${GITTYUP_NAME})
      endif()
    endif()
  endforeach()
endif()

# Install XcbQpa library.
if(UNIX AND NOT APPLE)
  set(LIB_NAME libQt6XcbQpa)
  get_target_property(QT_CORE_LIBRARY Qt6::Core LOCATION)
  get_filename_component(LIB_PATH ${QT_CORE_LIBRARY} PATH)
  get_filename_component(LIB_EXT ${QT_CORE_LIBRARY} EXT)

  install(
    FILES "${LIB_PATH}/${LIB_NAME}${LIB_EXT}"
    DESTINATION ${CMAKE_INSTALL_LIBDIR}
    PERMISSIONS
      OWNER_READ
      OWNER_WRITE
      OWNER_EXECUTE
      GROUP_READ
      GROUP_EXECUTE
      WORLD_READ
      WORLD_EXECUTE
    COMPONENT ${GITTYUP_NAME}
    RENAME ${LIB_NAME}.so.6)
endif()

# Install SSL libraries.
if(NOT APPLE)
  if(NOT USE_SYSTEM_OPENSSL)
    if(WIN32)
      if(CMAKE_SIZEOF_VOID_P EQUAL 8)
<<<<<<< HEAD
        set(SSL_LIB_SUFFIX "-3_4-x64.dll")
      else()
        set(SSL_LIB_SUFFIX "-3_4.dll")
      endif()
    else()
      set(SSL_LIB_SUFFIX ".so.3.4")
=======
        set(SSL_LIB_SUFFIX "-3-x64.dll")
      else()
        set(SSL_LIB_SUFFIX "-3.dll")
      endif()
    else()
      set(SSL_LIB_SUFFIX ".so.3")
>>>>>>> bb91267f
    endif()

    foreach(SSL_LIB_NAME ssl crypto)
      set(SSL_LIB "${OPENSSL_DIR}/lib${SSL_LIB_NAME}${SSL_LIB_SUFFIX}")

      # Copy into build dir.
      execute_process(COMMAND ${CMAKE_COMMAND} -E copy_if_different ${SSL_LIB}
                              ${CMAKE_BINARY_DIR})

      install(
        FILES ${SSL_LIB}
        DESTINATION ${INSTALL_LIBDIR}
        PERMISSIONS
          OWNER_READ
          OWNER_WRITE
          OWNER_EXECUTE
          GROUP_READ
          GROUP_EXECUTE
          WORLD_READ
          WORLD_EXECUTE
        COMPONENT ${GITTYUP_NAME}
      )
    endforeach()
  endif()

  if(WIN32 OR APPLE)
    # Install config files.
    set(QT_CONF ${CONF_DIR}/qt.conf)
    install(
      FILES ${QT_CONF}
      DESTINATION
        $<${MAC}:${RESOURCES_DIR}>$<$<PLATFORM_ID:Windows>:${INSTALL_LIBDIR}>
      COMPONENT ${GITTYUP_NAME})
  endif()
endif()

if(UNIX AND NOT APPLE)
  foreach(icon 16 32 64 128 256 512)
    install(
      FILES ${RSRC_DIR}/Gittyup.iconset/icon_${icon}x${icon}.png
      DESTINATION share/icons/hicolor/${icon}x${icon}/apps
      COMPONENT ${GITTYUP_NAME}
      RENAME ${GITTYUP_EXECUTABLE_NAME}.png)
  endforeach()
  install(
    FILES ${RSRC_DIR}/Gittyup.iconset/gittyup_logo.svg
    DESTINATION share/icons/hicolor/scalable/apps
    COMPONENT ${GITTYUP_NAME}
    RENAME ${GITTYUP_EXECUTABLE_NAME}.svg)
endif()

# Sign bundle on macOS.
if(APPLE AND CODESIGN_IDENTITY)
  install(
    CODE "execute_process(COMMAND
      codesign --deep --timestamp --options runtime
        -s \"${CODESIGN_IDENTITY}\"
        \${CMAKE_INSTALL_PREFIX}/${GITTYUP_EXECUTABLE_NAME}.app
    )"
    COMPONENT ${GITTYUP_NAME})
endif()

# Add package rule.
if(APPLE)
  set(CPACK_GENERATOR DragNDrop)
  set(CPACK_DMG_VOLUME_NAME ${GITTYUP_NAME})
  set(CPACK_DMG_DS_STORE ${RSRC_DIR}/DS_Store)
  set(CPACK_DMG_BACKGROUND_IMAGE ${RSRC_DIR}/dmg-background.png)
elseif(WIN32)
  set(CPACK_GENERATOR NSIS)
  set(CPACK_NSIS_CREATE_ICONS_EXTRA
      "CreateShortCut \
    \\\"$SMPROGRAMS\\\\$STARTMENU_FOLDER\\\\${GITTYUP_NAME}.lnk\\\" \
    \\\"$INSTDIR\\\\${CMAKE_INSTALL_BINDIR}\\\\${GITTYUP_EXECUTABLE_NAME}.exe\\\""
  )
  set(CPACK_NSIS_EXECUTABLES_DIRECTORY ${CMAKE_INSTALL_BINDIR})
  set(CPACK_NSIS_MUI_FINISHPAGE_RUN ${GITTYUP_EXECUTABLE_NAME}.exe)

  if(CMAKE_SIZEOF_VOID_P EQUAL 8)
    install(
      FILES ${RSRC_DIR}/vcredist_x64.exe
      DESTINATION .
      COMPONENT ${GITTYUP_NAME})
    set(CPACK_NSIS_EXTRA_INSTALL_COMMANDS
        "ExecWait '\\\"$INSTDIR\\\\vcredist_x64.exe\\\" /q /norestart'")
    set(PLATFORM "-win64")
  else()
    install(
      FILES ${RSRC_DIR}/vcredist_x86.exe
      DESTINATION .
      COMPONENT ${GITTYUP_NAME})
    set(CPACK_NSIS_EXTRA_INSTALL_COMMANDS
        "ExecWait '\\\"$INSTDIR\\\\vcredist_x86.exe\\\" /q /norestart'")
    set(PLATFORM "-win32")
  endif()
else()
  set(CPACK_GENERATOR TGZ)
endif()

if(DEV_BUILD)
  set(BUILD_TAG "-dev")
else()
  set(BUILD_TAG "")
endif()
set(PACKAGE_FILE_NAME
    "${GITTYUP_NAME}${PLATFORM}-${GITTYUP_VERSION}${BUILD_TAG}")

set(CPACK_MONOLITHIC_INSTALL true)
set(CPACK_INSTALL_CMAKE_PROJECTS ${CMAKE_BINARY_DIR} ${GITTYUP_NAME}
                                 ${GITTYUP_NAME} /)

# Add Context Menu Shortcuts
if(WIN32)
  set(CPACK_NSIS_EXTRA_INSTALL_COMMANDS
      "${CPACK_NSIS_EXTRA_INSTALL_COMMANDS}
    WriteRegStr HKCR 'Directory\\\\Background\\\\shell\\\\Gittyup' '' 'Open with Gittyup'
    WriteRegStr HKCR 'Directory\\\\Background\\\\shell\\\\Gittyup' 'Icon' '\\\"$INSTDIR\\\\${CMAKE_INSTALL_BINDIR}\\\\${GITTYUP_EXECUTABLE_NAME}.exe\\\"'
    WriteRegStr HKCR 'Directory\\\\Background\\\\shell\\\\Gittyup\\\\command' '' '\\\"$INSTDIR\\\\${CMAKE_INSTALL_BINDIR}\\\\${GITTYUP_EXECUTABLE_NAME}.exe\\\" \\\"%V\\\"'
    WriteRegStr HKCR 'Directory\\\\shell\\\\Gittyup' '' 'Open with Gittyup'
    WriteRegStr HKCR 'Directory\\\\shell\\\\Gittyup' 'Icon' '\\\"$INSTDIR\\\\${CMAKE_INSTALL_BINDIR}\\\\${GITTYUP_EXECUTABLE_NAME}.exe\\\"'
    WriteRegStr HKCR 'Directory\\\\shell\\\\Gittyup\\\\command' '' '\\\"$INSTDIR\\\\${CMAKE_INSTALL_BINDIR}\\\\${GITTYUP_EXECUTABLE_NAME}.exe\\\" \\\"%L\\\"'"
  )
  set(CPACK_NSIS_EXTRA_UNINSTALL_COMMANDS
      "${CPACK_NSIS_EXTRA_UNINSTALL_COMMANDS}
    DeleteRegKey HKCR 'Directory\\\\Background\\\\shell\\\\Gittyup'
    DeleteRegKey HKCR 'Directory\\\\shell\\\\Gittyup'")
endif(WIN32)

set(CPACK_PACKAGE_FILE_NAME ${PACKAGE_FILE_NAME})
set(CPACK_PACKAGE_DIRECTORY ${CMAKE_BINARY_DIR}/pack)
set(CPACK_PACKAGE_INSTALL_DIRECTORY ${GITTYUP_NAME})
set(CPACK_PACKAGE_VENDOR "Gittyup Contributors")
set(CPACK_PACKAGE_VERSION_MAJOR ${GITTYUP_VERSION_MAJOR})
set(CPACK_PACKAGE_VERSION_MINOR ${GITTYUP_VERSION_MINOR})
set(CPACK_PACKAGE_VERSION_PATCH ${GITTYUP_VERSION_PATCH})

if(WIN32)
  set(CPACK_RESOURCE_FILE_LICENSE ${CMAKE_SOURCE_DIR}/LICENSE.md)
else()
  install(
    FILES ${CMAKE_SOURCE_DIR}/LICENSE.md
    DESTINATION ${CMAKE_INSTALL_DATADIR}/licenses/Gittyup
    RENAME LICENSE)
endif()

set(CMAKE_MODULE_PATH ${CMAKE_CURRENT_SOURCE_DIR})
include(CPack)

if(WIN32)
  set(PACKAGE_DIR ${CMAKE_BINARY_DIR}/${PACKAGE_FILE_NAME})

  # Add target to package and sign executable.
  add_custom_target(
    deploy
    signtool
    sign
    /v
    /f
    ${CERTIFICATE_FILE}
    /p
    ${CERTIFICATE_PASSWORD}
    ${CMAKE_BINARY_DIR}/${PACKAGE_FILE_NAME}.exe
    COMMAND ${CMAKE_COMMAND} -E make_directory ${PACKAGE_DIR}
    COMMAND ${CMAKE_COMMAND} -E copy ${CMAKE_BINARY_DIR}/Gittyup.exe
            ${PACKAGE_DIR}
    COMMAND ${CMAKE_COMMAND} -E copy ${CMAKE_BINARY_DIR}/Gittyup.pdb
            ${PACKAGE_DIR}
    COMMAND ${CMAKE_COMMAND} -E copy ${CMAKE_BINARY_DIR}/indexer.exe
            ${PACKAGE_DIR}
    COMMAND ${CMAKE_COMMAND} -E copy ${CMAKE_BINARY_DIR}/indexer.pdb
            ${PACKAGE_DIR})

  add_dependencies(deploy package)
endif()<|MERGE_RESOLUTION|>--- conflicted
+++ resolved
@@ -161,21 +161,12 @@
   if(NOT USE_SYSTEM_OPENSSL)
     if(WIN32)
       if(CMAKE_SIZEOF_VOID_P EQUAL 8)
-<<<<<<< HEAD
-        set(SSL_LIB_SUFFIX "-3_4-x64.dll")
-      else()
-        set(SSL_LIB_SUFFIX "-3_4.dll")
-      endif()
-    else()
-      set(SSL_LIB_SUFFIX ".so.3.4")
-=======
         set(SSL_LIB_SUFFIX "-3-x64.dll")
       else()
         set(SSL_LIB_SUFFIX "-3.dll")
       endif()
     else()
       set(SSL_LIB_SUFFIX ".so.3")
->>>>>>> bb91267f
     endif()
 
     foreach(SSL_LIB_NAME ssl crypto)
@@ -197,6 +188,7 @@
           WORLD_READ
           WORLD_EXECUTE
         COMPONENT ${GITTYUP_NAME}
+        OPTIONAL # if we use the system libssh, we have not built openssl
       )
     endforeach()
   endif()
