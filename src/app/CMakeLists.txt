set(CONF_DIR ${CMAKE_SOURCE_DIR}/conf)
set(RSRC_DIR ${CMAKE_SOURCE_DIR}/rsrc)

option(GENERATE_APPDATA "Create appdata/metadata file" OFF)

if(APPLE)
  set(ICON ${RSRC_DIR}/Gittyup.icns)
  set(APP_IMPL_FILE Application_mac.mm)
  set(THEME_IMPL_FILE CustomTheme_mac.mm)
elseif(WIN32)
  set(RC_FILE ${RSRC_DIR}/Gittyup.rc)
endif()

set(EMOJI ${CONF_DIR}/emoji.json)
set(MERGETOOLS ${CONF_DIR}/mergetools)

file(GLOB CONFIG_FILES ${CONF_DIR}/*.lua)
file(GLOB DICTIONARIES ${CONF_DIR}/dictionaries/*.aff
     ${CONF_DIR}/dictionaries/*.dic ${CONF_DIR}/dictionaries/*.txt)
file(GLOB THEMES ${CONF_DIR}/themes/*.lua)
file(GLOB SCINTILLUA_LEXERS ${SRC_SCINTILLUA_LEXERS_DIR}/*.lua)
file(GLOB LUA_PLUGINS ${CONF_DIR}/plugins/*.lua ${CONF_DIR}/plugins/*.txt)

# Build resources.
qt6_add_resources(RESOURCES ${RSRC_DIR}/resources.qrc)

# Generate acknowledgments.
set(DOC_SOURCE_DIR ${CMAKE_SOURCE_DIR}/docs)
set(DOC_BINARY_DIR ${CMAKE_BINARY_DIR}/docs)
set(CHANGELOG_MD ${DOC_SOURCE_DIR}/changelog.md)
set(ACKNOWLEDGMENTS_MD ${DOC_SOURCE_DIR}/acknowledgments.md)
set(PRIVACY_MD ${DOC_SOURCE_DIR}/privacy.md)
set(PLUGIN_MD ${DOC_SOURCE_DIR}/plugin.md)
set(CHANGELOG_HTML ${DOC_BINARY_DIR}/changelog.html)
set(ACKNOWLEDGMENTS_HTML ${DOC_BINARY_DIR}/acknowledgments.html)
set(PRIVACY_HTML ${DOC_BINARY_DIR}/privacy.html)
set(PLUGIN_HTML ${DOC_BINARY_DIR}/plugin.html)
set(APPDATA_CONF
    ${CMAKE_SOURCE_DIR}/rsrc/linux/com.github.Murmele.Gittyup.appdata.xml.in)
set(APPDATA
    ${CMAKE_BINARY_DIR}/rsrc/linux/com.github.Murmele.Gittyup.appdata.xml)
add_custom_command(
  OUTPUT ${CHANGELOG_HTML} ${ACKNOWLEDGMENTS_HTML} ${PRIVACY_HTML}
         ${PLUGIN_HTML}
  COMMAND ${CMAKE_COMMAND} -E make_directory ${DOC_BINARY_DIR}
  COMMAND cmark_exe ${CHANGELOG_MD} > ${CHANGELOG_HTML}
  COMMAND cmark_exe ${ACKNOWLEDGMENTS_MD} > ${ACKNOWLEDGMENTS_HTML}
  COMMAND cmark_exe ${PRIVACY_MD} > ${PRIVACY_HTML}
  COMMAND cmark_exe ${PLUGIN_MD} > ${PLUGIN_HTML}
  DEPENDS ${CHANGELOG_MD} ${ACKNOWLEDGMENTS_MD} ${PRIVACY_MD} ${PLUGIN_MD})

# Add application library.
add_library(app Application.cpp CustomTheme.cpp Theme.cpp ${RESOURCES}
                ${APP_IMPL_FILE} ${THEME_IMPL_FILE})

if(UNIX AND NOT APPLE)
  set_target_properties(app PROPERTIES AUTOMOC ON)
endif()

target_compile_definitions(
  app
  PUBLIC GITTYUP_NAME="${GITTYUP_NAME}"
         GITTYUP_VERSION="${GITTYUP_VERSION}"
         GITTYUP_IDENTIFIER="${GITTYUP_IDENTIFIER}"
         GITTYUP_DBUS_INTERFACE_NAME="${GITTYUP_IDENTIFIER}.Application"
         GITTYUP_DBUS_OBJECT_PATH="/com/github/Murmele/Gittyup/Application"
  PRIVATE QT_TRANSLATIONS_DIR="${QT_TRANSLATIONS_DIR}"
          BUILD_DESCRIPTION="${BUILD_DESCRIPTION}")

<<<<<<< HEAD
target_link_libraries(app conf git ui update Qt6::Widgets)
=======
target_link_libraries(
  app
  translation
  conf
  git
  ui
  update
  Qt5::Widgets)
>>>>>>> bbb6b88a

set_target_properties(app PROPERTIES AUTOMOC ON)

if(UNIX AND NOT APPLE)
  target_link_libraries(app Qt6::DBus)
endif()

# Add main executable.
add_executable(
  gittyup WIN32 MACOSX_BUNDLE
  Gittyup.cpp
  ${ICON}
  ${RC_FILE}
  ${CONFIG_FILES}
  ${DICTIONARIES}
  ${EMOJI}
  ${MERGETOOLS}
  ${THEMES}
  ${LUA_PLUGINS}
  ${SCINTILLUA_LEXERS}
  ${CHANGELOG_HTML}
  ${ACKNOWLEDGMENTS_HTML}
  ${PRIVACY_HTML}
  ${PLUGIN_HTML})

if(GENERATE_APPDATA)
  add_custom_target(
    appdata ALL
    COMMAND
      ${CMAKE_COMMAND} -DCHANGELOG_HTML:STRING=${CHANGELOG_HTML}
      -DAPPDATA_CONF:STRING=${APPDATA_CONF} -DAPPDATA:STRING=${APPDATA} -P
      "${CMAKE_SOURCE_DIR}/cmake/generate_appdata.cmake"
    DEPENDS ${CHANGELOG_HTML}
    COMMENT "Create appdata file")
endif()

target_link_libraries(gittyup app)

set_target_properties(
  gittyup
  PROPERTIES OUTPUT_NAME ${GITTYUP_EXECUTABLE_NAME}
             MACOSX_BUNDLE_BUNDLE_NAME ${GITTYUP_NAME}
             RUNTIME_OUTPUT_DIRECTORY ${CMAKE_BINARY_DIR})

if(WIN32)
  target_link_libraries(app Dbghelp.lib)
elseif(APPLE)
  set_target_properties(
    gittyup
    PROPERTIES INSTALL_RPATH "/usr/local/qt;@loader_path/../Frameworks"
               MACOSX_BUNDLE_INFO_PLIST ${RSRC_DIR}/Info.plist.in
               MACOSX_BUNDLE_ICON_FILE ${GITTYUP_NAME}
               MACOSX_BUNDLE_BUNDLE_NAME ${GITTYUP_NAME}
               MACOSX_BUNDLE_BUNDLE_VERSION ${GITTYUP_VERSION}
               MACOSX_BUNDLE_LONG_VERSION_STRING ${GITTYUP_VERSION}
               MACOSX_BUNDLE_SHORT_VERSION_STRING ${GITTYUP_VERSION}
               MACOSX_BUNDLE_GUI_IDENTIFIER ${GITTYUP_IDENTIFIER})

  # Copy config files into bundle.
  set_source_files_properties(
    ${ICON}
    ${EMOJI}
    ${MERGETOOLS}
    ${CONFIG_FILES}
    ${CHANGELOG_HTML}
    ${ACKNOWLEDGMENTS_HTML}
    ${PRIVACY_HTML}
    ${PLUGIN_HTML}
    PROPERTIES MACOSX_PACKAGE_LOCATION Resources)

  set_source_files_properties(${DICTIONARIES} PROPERTIES MACOSX_PACKAGE_LOCATION
                                                         Resources/dictionaries)

  set_source_files_properties(${THEMES} PROPERTIES MACOSX_PACKAGE_LOCATION
                                                   Resources/themes)

  set_source_files_properties(${LUA_PLUGINS} PROPERTIES MACOSX_PACKAGE_LOCATION
                                                        Resources/plugins)

  set_source_files_properties(
    ${SCINTILLUA_LEXERS} PROPERTIES MACOSX_PACKAGE_LOCATION Resources/lexers)
else()

  if(NOT FLATPAK)
    set_target_properties(gittyup PROPERTIES INSTALL_RPATH "$ORIGIN")
  endif()
endif()

add_dependencies(gittyup indexer relauncher)

install(
  TARGETS gittyup
  DESTINATION $<IF:$<PLATFORM_ID:Darwin>,.,${CMAKE_INSTALL_BINDIR}>
  COMPONENT ${GITTYUP_NAME})

if(APPLE)
  get_target_property(QT_LIBRARY Qt6::Core LOCATION)
  get_filename_component(QT_FRAMEWORK ${QT_LIBRARY} DIRECTORY)
  get_filename_component(RPATH ${QT_FRAMEWORK} DIRECTORY)

  # Fixup relauncher RPATH.
  set(RELAUNCHER ${CONTENTS_DIR}/MacOS/relauncher)
  install(
    CODE "execute_process(COMMAND
		${CMAKE_INSTALL_NAME_TOOL} -delete_rpath \"${RPATH}\"
	  \"\${CMAKE_INSTALL_PREFIX}/${RELAUNCHER}\"
  )
execute_process(COMMAND
	${CMAKE_INSTALL_NAME_TOOL} -add_rpath \"/usr/local/qt\"
	  \"\${CMAKE_INSTALL_PREFIX}/${RELAUNCHER}\"
  )
execute_process(COMMAND
	${CMAKE_INSTALL_NAME_TOOL} -add_rpath \"@loader_path/../Frameworks\"
	  \"\${CMAKE_INSTALL_PREFIX}/${RELAUNCHER}\"
  )"
    COMPONENT ${GITTYUP_NAME})

  # Fixup indexer RPATH.
  set(INDEXER ${CONTENTS_DIR}/MacOS/indexer)
  install(
    CODE "execute_process(COMMAND
		${CMAKE_INSTALL_NAME_TOOL} -delete_rpath \"${RPATH}\"
	  \"\${CMAKE_INSTALL_PREFIX}/${INDEXER}\"
  )
execute_process(COMMAND
	${CMAKE_INSTALL_NAME_TOOL} -add_rpath \"/usr/local/qt\"
	  \"\${CMAKE_INSTALL_PREFIX}/${INDEXER}\"
  )
execute_process(COMMAND
	${CMAKE_INSTALL_NAME_TOOL} -add_rpath \"@loader_path/../Frameworks\"
	  \"\${CMAKE_INSTALL_PREFIX}/${INDEXER}\"
  )"
    COMPONENT ${GITTYUP_NAME})
else()
  # Windows and UNIX must be ./ otherwise it is interpreted as absolute path
  if(UNIX)
    install(
      FILES ${CMAKE_SOURCE_DIR}/rsrc/linux/com.github.Murmele.Gittyup.desktop
      DESTINATION ${CMAKE_INSTALL_DATADIR}/applications
      RENAME ${GITTYUP_EXECUTABLE_NAME}.desktop)
    if(${GENERATE_APPDATA})
      install(
        FILES ${APPDATA}
        DESTINATION ${CMAKE_INSTALL_DATADIR}/metainfo
        RENAME ${GITTYUP_EXECUTABLE_NAME}.appdata.xml)
    endif()
  endif()

  # Install config files.
  if(CHANGELOG_HTML
     AND ACKNOWLEDGMENTS_HTML
     AND PRIVACY_HTML
     AND PLUGIN_HTML)
    install(
      FILES ${CHANGELOG_HTML} ${ACKNOWLEDGMENTS_HTML} ${PRIVACY_HTML}
            ${PLUGIN_HTML}
      DESTINATION ${RESOURCES_DIR}
      COMPONENT ${GITTYUP_NAME})
  endif()

  install(
    FILES ${EMOJI} ${MERGETOOLS}
    DESTINATION ${RESOURCES_DIR}
    COMPONENT ${GITTYUP_NAME})

  execute_process(COMMAND ${CMAKE_COMMAND} -E copy_if_different ${EMOJI}
                          ${CMAKE_BINARY_DIR}/Resources/emoji.json)
  execute_process(COMMAND ${CMAKE_COMMAND} -E copy_if_different ${MERGETOOLS}
                          ${CMAKE_BINARY_DIR}/Resources/mergetools)

  foreach(CONFIG_FILE ${CONFIG_FILES})
    install(
      FILES ${CONFIG_FILE}
      DESTINATION ${RESOURCES_DIR}
      COMPONENT ${GITTYUP_NAME})

    file(RELATIVE_PATH CONFIG_FILE_DEST ${CONF_DIR} ${CONFIG_FILE})
    execute_process(
      COMMAND ${CMAKE_COMMAND} -E copy_if_different ${CONFIG_FILE}
              ${CMAKE_BINARY_DIR}/Resources/${CONFIG_FILE_DEST})
  endforeach()

  install(
    FILES ${DICTIONARIES}
    DESTINATION ${RESOURCES_DIR}/dictionaries
    COMPONENT ${GITTYUP_NAME})

  foreach(DICTIONARY ${DICTIONARIES})
    file(RELATIVE_PATH DICTIONARY_DEST ${CONF_DIR} ${DICTIONARY})
    execute_process(COMMAND ${CMAKE_COMMAND} -E copy_if_different ${DICTIONARY}
                            ${CMAKE_BINARY_DIR}/Resources/${DICTIONARY_DEST})
  endforeach()

  install(
    FILES ${THEMES}
    DESTINATION ${RESOURCES_DIR}/themes
    COMPONENT ${GITTYUP_NAME})

  foreach(THEME ${THEMES})
    file(RELATIVE_PATH THEME_DEST ${CONF_DIR} ${THEME})
    execute_process(COMMAND ${CMAKE_COMMAND} -E copy_if_different ${THEME}
                            ${CMAKE_BINARY_DIR}/Resources/${THEME_DEST})
  endforeach()

  install(
    FILES ${LUA_PLUGINS}
    DESTINATION ${RESOURCES_DIR}/plugins
    COMPONENT ${GITTYUP_NAME})

  foreach(LUA_PLUGIN ${LUA_PLUGINS})
    file(RELATIVE_PATH LUA_PLUGIN_DEST ${CONF_DIR} ${LUA_PLUGIN})
    execute_process(COMMAND ${CMAKE_COMMAND} -E copy_if_different ${LUA_PLUGIN}
                            ${CMAKE_BINARY_DIR}/Resources/${LUA_PLUGIN_DEST})
  endforeach()

  foreach(SCINTILLUA_LEXER ${SCINTILLUA_LEXERS})
    install(
      FILES ${SCINTILLUA_LEXER}
      DESTINATION ${RESOURCES_DIR}/lexers
      COMPONENT ${GITTYUP_NAME})

    get_filename_component(SCINTILLUA_LEXER_DEST ${SCINTILLUA_LEXER} NAME)
    execute_process(
      COMMAND ${CMAKE_COMMAND} -E copy_if_different ${SCINTILLUA_LEXER}
              ${CMAKE_BINARY_DIR}/Resources/lexers/${SCINTILLUA_LEXER_DEST})
  endforeach()
endif()<|MERGE_RESOLUTION|>--- conflicted
+++ resolved
@@ -67,18 +67,7 @@
   PRIVATE QT_TRANSLATIONS_DIR="${QT_TRANSLATIONS_DIR}"
           BUILD_DESCRIPTION="${BUILD_DESCRIPTION}")
 
-<<<<<<< HEAD
-target_link_libraries(app conf git ui update Qt6::Widgets)
-=======
-target_link_libraries(
-  app
-  translation
-  conf
-  git
-  ui
-  update
-  Qt5::Widgets)
->>>>>>> bbb6b88a
+target_link_libraries(app translation conf git ui update Qt6::Widgets)
 
 set_target_properties(app PROPERTIES AUTOMOC ON)
 
