//
//          Copyright (c) 2016, Scientific Toolworks, Inc.
//
// This software is licensed under the MIT License. The LICENSE.md file
// describes the conditions under which this software may be distributed.
//
// Author: Bryan Williams
//

#include "MergeDialog.h"
#include "conf/Settings.h"
#include "git/Branch.h"
#include "ui/ReferenceList.h"
#include <QCheckBox>
#include <QDialogButtonBox>
#include <QFormLayout>
#include <QLabel>
#include <QPushButton>
#include <QVBoxLayout>

namespace {

const QString kCommitKey = "merge/commit";

const ReferenceView::Kinds kRefKinds =
  ReferenceView::InvalidRef |
  ReferenceView::LocalBranches |
  ReferenceView::RemoteBranches |
  ReferenceView::Tags |
  ReferenceView::ExcludeHead;

} // anon. namespace

MergeDialog::MergeDialog(
  RepoView::MergeFlags flags,
  const git::Repository &repo,
  QWidget *parent)
  : QDialog(parent), mRepo(repo)
{
  setAttribute(Qt::WA_DeleteOnClose);

  mRefs = new ReferenceList(repo, kRefKinds, this);
  connect(mRefs, &ReferenceList::referenceSelected,
          this, &MergeDialog::update);

  auto noff = RepoView::Merge | RepoView::NoFastForward;
  auto ffonly = RepoView::Merge | RepoView::FastForward;

  mAction = new QComboBox(this);
  mAction->addItem(tr("Merge"), RepoView::Merge);
  mAction->addItem(tr("Rebase"), RepoView::Rebase);
  mAction->addItem(tr("Squash"), RepoView::Squash);
  mAction->addItem(tr("Merge (No Fast-forward)"), noff);
  mAction->addItem(tr("Merge (Fast-forward Only)"), ffonly);
  mAction->setCurrentIndex(mAction->findData(static_cast<int>(flags)));

  QLabel *label = new QLabel(labelText(), this);

  QCheckBox *noCommit = new QCheckBox(tr("No commit"), this);
  noCommit->setChecked(!Settings::instance()->value(kCommitKey).toBool());
  connect(noCommit, &QCheckBox::toggled, [](bool checked) {
    Settings::instance()->setValue(kCommitKey, !checked);
  });

  noCommit->setVisible(flags & RepoView::Merge);

  auto signal = QOverload<int>::of(&QComboBox::currentIndexChanged);
  connect(mAction, signal, [this, label, noCommit]() {
    RepoView::MergeFlags flags = this->flags();
    bool merge = (flags & RepoView::Merge);
    bool ffonly = (flags & RepoView::FastForward);

    label->setText(labelText());
    mAccept->setText(buttonText());
    noCommit->setVisible(merge && !ffonly);
  });

  QFormLayout *form = new QFormLayout;
  form->setFieldGrowthPolicy(QFormLayout::AllNonFixedFieldsGrow);
  form->addRow(label);
  form->addRow(tr("Reference:"), mRefs);
  form->addRow(tr("Action:"), mAction);
  form->addRow(QString(), noCommit);

  QDialogButtonBox *buttons = new QDialogButtonBox(this);
  buttons->addButton(QDialogButtonBox::Cancel);
  mAccept = buttons->addButton(buttonText(), QDialogButtonBox::AcceptRole);
  connect(buttons, &QDialogButtonBox::accepted, this, &QDialog::accept);
  connect(buttons, &QDialogButtonBox::rejected, this, &QDialog::reject);

  QVBoxLayout *layout = new QVBoxLayout(this);
  layout->addLayout(form);
  layout->addWidget(buttons);

  update();
}

git::Commit MergeDialog::target() const
{
  return mRefs->target();
}

git::Reference MergeDialog::reference() const
{
  return mRefs->currentReference();
}

RepoView::MergeFlags MergeDialog::flags() const
{
  int action = mAction->itemData(mAction->currentIndex()).toInt();
  RepoView::MergeFlags flags = static_cast<RepoView::MergeFlags>(action);
  if (!Settings::instance()->value(kCommitKey).toBool())
    flags |= RepoView::NoCommit;
  return flags;
}

void MergeDialog::setCommit(const git::Commit &commit)
{
  mRefs->setCommit(commit);
  update();
}

void MergeDialog::setReference(const git::Reference &ref)
{
  mRefs->select(ref);
  update();
}

void MergeDialog::update()
{
  mAccept->setEnabled(mRefs->target().isValid());
}

QString MergeDialog::labelText() const
{
<<<<<<< HEAD
  QString fmt;
  if (flags() & RepoView::Merge)
    fmt = tr("Choose a reference to merge into '%1'.");
  else if (flags() & RepoView::Rebase)
    fmt = tr("Choose a reference to rebase '%1' on.");
  else
    fmt = tr("Choose a reference to squash into '%1'.");
=======
  QString fmt = (flags() & RepoView::Merge) ?
    tr("Choose a reference to merge into <b>%1</b>.") :
    tr("Choose a reference to rebase <b>%1</b> on.");
>>>>>>> f570bc89

  git::Reference head = mRepo.head();
  Q_ASSERT(head.isValid());

  return fmt.arg(head.name(false));
}

QString MergeDialog::buttonText() const
{
  if (flags() & RepoView::Merge)
    return tr("Merge");

  return (flags() & RepoView::Rebase) ? tr("Rebase") : tr("Squash");
}<|MERGE_RESOLUTION|>--- conflicted
+++ resolved
@@ -133,7 +133,6 @@
 
 QString MergeDialog::labelText() const
 {
-<<<<<<< HEAD
   QString fmt;
   if (flags() & RepoView::Merge)
     fmt = tr("Choose a reference to merge into '%1'.");
@@ -141,11 +140,6 @@
     fmt = tr("Choose a reference to rebase '%1' on.");
   else
     fmt = tr("Choose a reference to squash into '%1'.");
-=======
-  QString fmt = (flags() & RepoView::Merge) ?
-    tr("Choose a reference to merge into <b>%1</b>.") :
-    tr("Choose a reference to rebase <b>%1</b> on.");
->>>>>>> f570bc89
 
   git::Reference head = mRepo.head();
   Q_ASSERT(head.isValid());
