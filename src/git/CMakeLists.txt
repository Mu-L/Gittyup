add_library(
  git
  AnnotatedCommit.cpp
  Blame.cpp
  Blob.cpp
  Branch.cpp
  Buffer.cpp
  Command.cpp
  Commit.cpp
  Config.cpp
  Diff.cpp
  Filter.cpp
  FilterList.cpp
  Id.cpp
  Index.cpp
  Object.cpp
  Patch.cpp
  Rebase.cpp
  Reference.cpp
  Remote.cpp
  Repository.cpp
  Result.cpp
  RevWalk.cpp
  Signature.cpp
  Submodule.cpp
  Tag.cpp
  TagRef.cpp
  Tree.cpp)

<<<<<<< HEAD
# we need both libgit2package and libgit2 otherwise we can't find the header
# files
target_link_libraries(git libgit2package libgit2 gittyupUtil Qt5::Core
                      Qt5::Network)
=======
target_link_libraries(git git2 Qt6::Core Qt6::Network util)
>>>>>>> bb91267f

set_target_properties(git PROPERTIES AUTOMOC ON)<|MERGE_RESOLUTION|>--- conflicted
+++ resolved
@@ -27,13 +27,9 @@
   TagRef.cpp
   Tree.cpp)
 
-<<<<<<< HEAD
 # we need both libgit2package and libgit2 otherwise we can't find the header
 # files
-target_link_libraries(git libgit2package libgit2 gittyupUtil Qt5::Core
-                      Qt5::Network)
-=======
-target_link_libraries(git git2 Qt6::Core Qt6::Network util)
->>>>>>> bb91267f
+target_link_libraries(git libgit2package libgit2 gittyupUtil Qt6::Core
+                      Qt6::Network)
 
 set_target_properties(git PROPERTIES AUTOMOC ON)