--- conflicted
+++ resolved
@@ -276,26 +276,16 @@
           flatpak run --env=G_DEBUG=fatal-criticals org.freedesktop.appstream-glib validate ./build/release/rsrc/linux/com.github.Murmele.Gittyup.appdata.xml
 
       - name: Publish build artifacts
-<<<<<<< HEAD
         if: matrix.env.pack
-        uses: actions/upload-artifact@v3
-=======
-        if: matrix.env.pack && !matrix.qt.check_only
         uses: actions/upload-artifact@v4
->>>>>>> 1612c7ad
         with:
           path: build/release/pack/Gittyup-*
           name: Gittyup ${{ matrix.env.name }}
 
       # Publish only once!
       - name: Publish version file
-<<<<<<< HEAD
         if: matrix.env.pack
-        uses: actions/upload-artifact@v3
-=======
-        if: matrix.env.pack && !matrix.qt.check_only && matrix.env.name == 'win64'
         uses: actions/upload-artifact@v4
->>>>>>> 1612c7ad
         with:
           path: build/release/Version.txt
           name: Gittyup-VERSION
@@ -356,13 +346,8 @@
           #ls -lh Gittyup-*
 
       - name: Publish Appimage
-<<<<<<< HEAD
         if: matrix.env.ninja_platform == 'linux'
-        uses: actions/upload-artifact@v3
-=======
-        if: matrix.env.ninja_platform == 'linux' && !matrix.qt.check_only
         uses: actions/upload-artifact@v4
->>>>>>> 1612c7ad
         with:
           path: build/release/*.AppImage
           name: GittyupAppImage
