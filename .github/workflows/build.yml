--- conflicted
+++ resolved
@@ -130,7 +130,7 @@
             qt_arch: gcc_64
             openssl_arch: linux-x86_64
             ld_library_arch: linux-x86-64
-            cmake_flags: "-DGENERATE_APPDATA=ON -DCMAKE_INSTALL_PREFIX=/usr -DUSE_SYSTEM_QT=ON -DENABLE_UPDATE_OVER_GUI=OFF -DUSE_SSH=ON -DUSE_SYSTEM_LIBSSH2=ON -DUSE_SYSTEM_OPENSSL=ON"
+            cmake_flags: "-DGENERATE_APPDATA=ON -DCMAKE_INSTALL_PREFIX=/usr -DUSE_SYSTEM_QT=ON -DENABLE_UPDATE_OVER_GUI=OFF"
             pack: 0
             cmake_env: {}
 
@@ -139,7 +139,6 @@
             ninja_platform: mac
             qt_platform: mac
             openssl_arch: darwin64-x86_64-cc
-            cmake_flags: "-DUSE_SYSTEM_OPENSSL=ON -DUSE_SSH:STRING=localbuild"
             cmake_env: {}
             pack: 1
 
@@ -150,7 +149,7 @@
             qt_arch: win64_msvc2019_64
             openssl_arch: VC-WIN64A
             msvc_arch: x64
-            cmake_flags: "-DUSE_SSH:STRING=localbuild"
+            cmake_flags: "-DUSE_BUNDLED_ZLIB=1"
             cmake_env:
               CMAKE_RC_FLAGS: "/C 1252"
               CC: clang
@@ -182,13 +181,6 @@
         with:
           perl-version: '5.30'
 
-      - name: Install Libssh2
-        if: matrix.env.ninja_platform == 'linux'
-        run: |
-          sudo apt-get update
-          sudo apt-get -y install libssh2-1
-          sudo apt-get -y install libssh2-1-dev
-
       - name: Install Qt
         uses: jurplel/install-qt-action@v4
         timeout-minutes: 10
@@ -217,8 +209,6 @@
         if: matrix.env.ninja_platform == 'win'
         uses: ilammy/setup-nasm@v1.2.0
 
-<<<<<<< HEAD
-=======
       - name: Build OpenSSL (Linux)
         if: matrix.env.ninja_platform == 'linux'
         run: |
@@ -234,7 +224,6 @@
           ./Configure ${{ matrix.env.openssl_arch }} no-shared
           make
 
->>>>>>> bb91267f
       - name: Build OpenSSL (Windows)
         if: matrix.env.ninja_platform == 'win'
         run: |
@@ -381,11 +370,6 @@
           title: 'Latest Build (Development)'
           automatic_release_tag: 'development'
           files: |
-<<<<<<< HEAD
-            **/artifacts/Gittyup win64/Gittyup*.exe
-            **/artifacts/Gittyup macos/Gittyup*.dmg
-=======
->>>>>>> bb91267f
             **/artifacts/GittyupFlatpak/*.flatpak
             **/artifacts/GittyupAppImage/Gittyup*.AppImage
 
@@ -402,11 +386,6 @@
           title: Gittyup Release ${{ steps.version.outputs.VERSION }}
           automatic_release_tag: ${{ github.ref_name }}
           files: |
-<<<<<<< HEAD
-            **/artifacts/Gittyup win64/Gittyup*.exe
-            **/artifacts/Gittyup macos/Gittyup*.dmg
-=======
->>>>>>> bb91267f
             **/artifacts/GittyupFlatpak/*.flatpak
             **/artifacts/GittyupAppImage/Gittyup*.AppImage
 
