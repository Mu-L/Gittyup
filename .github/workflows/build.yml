--- conflicted
+++ resolved
@@ -205,21 +205,6 @@
           install-deps: true
           modules: qtwebengine
 
-<<<<<<< HEAD
-=======
-      - name: Install Qt
-        uses: jurplel/install-qt-action@v3.3.0
-        timeout-minutes: 10
-        if: matrix.qt.check_only
-        with:
-          version: ${{ matrix.qt.version }}
-          target: desktop
-          host: ${{ matrix.env.qt_platform }}
-          arch: ${{ matrix.env.qt_arch_check_only }}
-          install-deps: true
-          modules: qtwebengine
-
->>>>>>> 71da9986
       - name: Install Ninja
         uses: seanmiddleditch/gha-setup-ninja@v3
         with:
